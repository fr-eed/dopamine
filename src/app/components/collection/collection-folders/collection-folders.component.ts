import { Component, OnDestroy, OnInit, ViewEncapsulation } from '@angular/core';
import { Subscription } from 'rxjs';
import { Hacks } from '../../../core/hacks';
import { Logger } from '../../../core/logger';
import { BaseSettings } from '../../../core/settings/base-settings';
import { BaseDialogService } from '../../../services/dialog/base-dialog.service';
import { BaseFolderService } from '../../../services/folder/base-folder.service';
import { FolderModel } from '../../../services/folder/folder-model';
import { SubfolderModel } from '../../../services/folder/subfolder-model';
import { BaseNavigationService } from '../../../services/navigation/base-navigation.service';
import { BasePlaybackIndicationService } from '../../../services/playback-indication/base-playback-indication.service';
import { BasePlaybackService } from '../../../services/playback/base-playback.service';
import { PlaybackStarted } from '../../../services/playback/playback-started';
import { BaseTrackService } from '../../../services/track/base-track.service';
import { TrackModel } from '../../../services/track/track-model';
import { TrackModels } from '../../../services/track/track-models';
import { BaseTranslatorService } from '../../../services/translator/base-translator.service';
import { FoldersPersister } from './folders-persister';

@Component({
    selector: 'app-collection-folders',
    host: { style: 'display: block' },
    templateUrl: './collection-folders.component.html',
    styleUrls: ['./collection-folders.component.scss'],
    encapsulation: ViewEncapsulation.None,
})
export class CollectionFoldersComponent implements OnInit, OnDestroy {
    constructor(
        public playbackService: BasePlaybackService,
        private settings: BaseSettings,
        private folderService: BaseFolderService,
        private navigationService: BaseNavigationService,
        private trackService: BaseTrackService,
        private dialogService: BaseDialogService,
        private translatorService: BaseTranslatorService,
        private playbackIndicationService: BasePlaybackIndicationService,
        private foldersPersister: FoldersPersister,
        private logger: Logger,
        private hacks: Hacks
    ) {}

    private subscription: Subscription = new Subscription();

    public leftPaneSize: number = this.settings.foldersLeftPaneWidthPercent;
    public rightPaneSize: number = 100 - this.settings.foldersLeftPaneWidthPercent;

    public folders: FolderModel[] = [];
    public activeFolder: FolderModel;
    public subfolders: SubfolderModel[] = [];
    public selectedSubfolder: SubfolderModel;
    public subfolderBreadCrumbs: SubfolderModel[] = [];
    public tracks: TrackModels = new TrackModels();
    public selectedTrack: TrackModel;

    public ngOnDestroy(): void {
        this.subscription.unsubscribe();
    }

    public async ngOnInit(): Promise<void> {
        await this.fillListsAsync();

        this.subscription.add(
            this.playbackService.playbackStarted$.subscribe(async (playbackStarted: PlaybackStarted) => {
                this.playbackIndicationService.setPlayingSubfolder(this.subfolders, playbackStarted.currentTrack);
                this.playbackIndicationService.setPlayingTrack(this.tracks.tracks, playbackStarted.currentTrack);
            })
        );
    }

    public splitDragEnd(event: any): void {
        this.settings.foldersLeftPaneWidthPercent = event.sizes[0];
    }

<<<<<<< HEAD
    public getFolders(): void {
=======
    public async getFoldersAsync(): Promise<void> {
>>>>>>> 7c912e3d
        try {
            this.folders = this.folderService.getFolders();
        } catch (e) {
            this.logger.error(`Could not get folders. Error: ${e.message}`, 'CollectionFoldersComponent', 'getFolders');
<<<<<<< HEAD
=======
            const errorText: string = await this.translatorService.getAsync('ErrorTexts.GetFoldersError');
            this.dialogService.showErrorDialog(errorText);
>>>>>>> 7c912e3d
        }
    }

    public async setActiveSubfolderAsync(subfolderToActivate: SubfolderModel): Promise<void> {
        if (this.activeFolder == undefined) {
            return;
        }

        try {
            this.subfolders = await this.folderService.getSubfoldersAsync(this.activeFolder, subfolderToActivate);
            const activeSubfolderPath = this.getActiveSubfolderPath();

            this.foldersPersister.saveActiveSubfolderToSettings(new SubfolderModel(activeSubfolderPath, false));

            this.subfolderBreadCrumbs = await this.folderService.getSubfolderBreadCrumbsAsync(this.activeFolder, activeSubfolderPath);
            this.tracks = await this.trackService.getTracksInSubfolderAsync(activeSubfolderPath);

            // HACK: when refreshing the subfolder list, the tooltip of the last hovered
            // subfolder remains visible. This function is a workaround for this problem.
            this.hacks.removeTooltips();

            this.playbackIndicationService.setPlayingSubfolder(this.subfolders, this.playbackService.currentTrack);
            this.playbackIndicationService.setPlayingTrack(this.tracks.tracks, this.playbackService.currentTrack);
        } catch (e) {
            this.logger.error(
                `Could not set the active subfolder. Error: ${e.message}`,
                'CollectionFoldersComponent',
                'setActiveSubfolderAsync'
            );
        }
    }

    public async setActiveFolderAsync(folderToActivate: FolderModel): Promise<void> {
        this.activeFolder = folderToActivate;

        this.foldersPersister.saveActiveFolderToSettings(folderToActivate);

        const activeSubfolderFromSettings: SubfolderModel = this.foldersPersister.getActiveSubfolderFromSettings();
        await this.setActiveSubfolderAsync(activeSubfolderFromSettings);
    }

    public setSelectedSubfolder(subfolder: SubfolderModel): void {
        this.selectedSubfolder = subfolder;
    }

    public goToManageCollection(): void {
        this.navigationService.navigateToManageCollection();
    }

    private async fillListsAsync(): Promise<void> {
        this.getFolders();

        const activeFolderFromSettings: FolderModel = this.foldersPersister.getActiveFolderFromSettings(this.folders);
        await this.setActiveFolderAsync(activeFolderFromSettings);
    }

    private getActiveSubfolderPath(): string {
        return this.subfolders.length > 0 && this.subfolders.some((x) => x.isGoToParent)
            ? this.subfolders.filter((x) => x.isGoToParent)[0].path
            : this.activeFolder.path;
    }

    public setSelectedTrack(track: TrackModel): void {
        this.selectedTrack = track;
    }
}<|MERGE_RESOLUTION|>--- conflicted
+++ resolved
@@ -71,20 +71,11 @@
         this.settings.foldersLeftPaneWidthPercent = event.sizes[0];
     }
 
-<<<<<<< HEAD
     public getFolders(): void {
-=======
-    public async getFoldersAsync(): Promise<void> {
->>>>>>> 7c912e3d
         try {
             this.folders = this.folderService.getFolders();
         } catch (e) {
             this.logger.error(`Could not get folders. Error: ${e.message}`, 'CollectionFoldersComponent', 'getFolders');
-<<<<<<< HEAD
-=======
-            const errorText: string = await this.translatorService.getAsync('ErrorTexts.GetFoldersError');
-            this.dialogService.showErrorDialog(errorText);
->>>>>>> 7c912e3d
         }
     }
 
