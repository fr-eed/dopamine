--- conflicted
+++ resolved
@@ -58,11 +58,7 @@
                 'createPlaylistFolderAsync'
             );
 
-<<<<<<< HEAD
-        // throw new Error();
-=======
             this.dialogService.showErrorDialog(this.translatorService.get('create-playlist-folder-error'));
         }
->>>>>>> ca40f83f
     }
 }